//===- VhlsLLVMRewriter.cc --------------------------------------*- C++ -*-===//
//
// This file implements a pass that transforms LLVM-IR for Vitis HLS input.
//
//===----------------------------------------------------------------------===//

#include "llvm/ADT/SmallPtrSet.h"
#include "llvm/Analysis/LoopInfo.h"
#include "llvm/IR/Constants.h"
#include "llvm/IR/Dominators.h"
#include "llvm/IR/Function.h"
#include "llvm/IR/IRBuilder.h"
#include "llvm/IR/Instructions.h"
#include "llvm/IR/Module.h"
#include "llvm/IR/Type.h"
#include "llvm/IR/Value.h"
#include "llvm/Pass.h"
#include "llvm/Support/CommandLine.h"
#include "llvm/Support/raw_ostream.h"
#include "llvm/Transforms/Utils/Cloning.h"

using namespace llvm;

static cl::opt<std::string>
    XlnTop("xlntop", cl::desc("Specify the top function for Xilinx HLS."),
           cl::value_desc("topname"));
static cl::opt<std::string>
    XlnNames("xlnnames", cl::desc("Specify the top function param names."),
             cl::value_desc("paramname"));

namespace {

/// InsExtSequence holds a sequence of `insertvalue` and `extractvalue`
/// instructions that operate on the same aggregated value, which correpsonds to
/// a `memref` value in MLIR.
/// For more information on how the `memref` type is organized:
/// https://mlir.llvm.org/docs/ConversionToLLVMDialect/#default-convention
class InsExtSequence {
public:
  Value *ptr = nullptr;                  /// aligned pointer.
  Value *offset = nullptr;               /// offset.
  SmallVector<Value *, 4> dim_values;    /// dimensionality.
  SmallVector<Value *, 4> stride_values; /// stride in each dim.
  SmallVector<int64_t, 4> dims;          /// dimensionality.
  SmallVector<int64_t, 4> strides;       /// stride in each dim.

  /// Sequences of `insertvalue` and `extractvalue` instructions.
  SmallVector<Instruction *, 4> insertInsts;
  SmallVector<Instruction *, 4> extractInsts;

  Type *getRankedArrayType(ArrayRef<int64_t> dims) const {
    Type *newType =
        ArrayType::get(ptr->getType()->getPointerElementType(), dims.back());
    for (size_t i = 1; i < dims.size(); i++)
      newType = ArrayType::get(newType, dims[dims.size() - i - 1]);
    return newType;
  }

  /// Create a new type from the ptr and dims.
  Type *getRankedArrayType() const { return getRankedArrayType(dims); }

  /// Initialize the data fields.
  bool initialize(Type *type) {
    if (!type->isAggregateType() || !isa<StructType>(type))
      return false;

    StructType *structType = dyn_cast<StructType>(type);
    if (structType->getNumElements() != 5)
      return false;

    // The sizes of each dim is the 4th field.
    ArrayType *dimsType = dyn_cast<ArrayType>(structType->getElementType(3));
    if (!dimsType)
      return false;
    // Unset the dims array.
    dims.assign(dimsType->getNumElements(), -1);
    dim_values.assign(dimsType->getNumElements(), nullptr);

    // Gather strides.
    ArrayType *stridesType = dyn_cast<ArrayType>(structType->getElementType(4));
    if (!stridesType ||
        stridesType->getNumElements() != dimsType->getNumElements())
      return false;
    strides.assign(stridesType->getNumElements(), -1);
    stride_values.assign(stridesType->getNumElements(), nullptr);

    return true;
  }

  bool insertInstsCompleted() const {
    return insertInsts.size() == dims.size() * 2 + 3;
  }

  bool checkAggregatedType(Type *type) const {
    if (!type->isAggregateType() || !isa<StructType>(type))
      return false;

    StructType *structType = dyn_cast<StructType>(type);
    if (structType->getNumElements() != 5)
      return false;

    ArrayType *dimsType = dyn_cast<ArrayType>(structType->getElementType(3));
    if (!dimsType || dimsType->getNumElements() != dims.size())
      return false;

    ArrayType *stridesType = dyn_cast<ArrayType>(structType->getElementType(4));
    if (!stridesType || stridesType->getNumElements() != strides.size())
      return false;

    return true;
  }

  /// Will abort if the Value is not a ConstantInt.
  int64_t getI64Value(Value *value) {
    assert(isa<ConstantInt>(value));

    ConstantInt *CI = dyn_cast<ConstantInt>(value);
    assert(CI->getBitWidth() == 64);

    return CI->getSExtValue();
  }

  /// From the scalar offset to a set of offset for each dim.
  /// There should be in total dimSize * 2 expressions.
  /// Dim size will be dims.size() * 2 since the dims in this Seq only has the
  /// tile dims.
  void processOffset(Function &F) {
    // Won't process constant offsets.
    if (isa<ConstantInt>(offset))
      return;

    SmallVector<Value *> offsets;
    SmallVector<int64_t> strides;

    Value *curr = offset;
    BinaryOperator *binOp;
    unsigned dimSize = dims.size() * 2;
    for (unsigned i = 0; i < dimSize; ++i) {
      binOp = cast<BinaryOperator>(curr);
      // binOp->dump();
      assert(binOp->getOpcode() == BinaryOperator::Add);

      Value *lhs = binOp->getOperand(0), *rhs = binOp->getOperand(1);
      BinaryOperator *lhsBinOp = dyn_cast<BinaryOperator>(lhs);
      BinaryOperator *rhsBinOp = dyn_cast<BinaryOperator>(rhs);
      BinaryOperator *mul =
          (lhsBinOp && lhsBinOp->getOpcode() == BinaryOperator::Mul) ? lhsBinOp
                                                                     : rhsBinOp;
      BinaryOperator *add =
          (lhsBinOp && lhsBinOp->getOpcode() == BinaryOperator::Mul) ? rhsBinOp
                                                                     : lhsBinOp;

      assert(mul && mul->getOpcode() == BinaryOperator::Mul);
      assert(!add || add->getOpcode() == BinaryOperator::Add);

      // Offsets and strides are both from the mul operands, since we basically
      // multiply offset by stride.
      // Strides should be constant values.
      offsets.push_back(mul->getOperand(0));
      strides.push_back(getI64Value(mul->getOperand(1)));

      if (add)
        curr = cast<Value>(add);
    }

    assert(!offsets.empty());
    assert(offsets.size() == strides.size());
    assert(strides[0] == 1);

    SmallVector<int64_t> partialDims;
    for (unsigned i = 1; i < strides.size(); ++i)
      partialDims.push_back(strides[i] / strides[i - 1]);
    assert(partialDims.size() == dimSize - 1);

    std::reverse(partialDims.begin(), partialDims.end());
    std::reverse(offsets.begin(), offsets.end());

    Type *rankedArrType = getRankedArrayType(partialDims);
    Type *restoredType =
        PointerType::get(PointerType::get(rankedArrType, F.getAddressSpace()),
                         F.getAddressSpace());

    // Below is a sequence of instructions that -
    // 1. Cast the original pointer to a pointer that points to an array;
    // 2. Load the array
    // 3. Get the subarray based on the offsets using GEP.
    // 4. Cast the subarray into raw pointer, so that it can be accepted by the
    // original callers.
    BitCastInst *bitCastInst = new BitCastInst(
        ptr, restoredType, Twine(""), cast<Instruction>(offset)->getNextNode());
    LoadInst *load = new LoadInst(
        cast<PointerType>(restoredType)->getElementType(), bitCastInst,
        Twine(""), cast<Instruction>(bitCastInst->getNextNode()));
    GetElementPtrInst *gep = GetElementPtrInst::Create(
        rankedArrType, load, {offsets[0], offsets[1]}, Twine(""),
        cast<Instruction>(load->getNextNode()));
    ptr = new BitCastInst(gep, ptr->getType(), Twine(""),
                          cast<Instruction>(gep)->getNextNode());
  }

  /// Append insInst to the insertInsts list, and gather the value to be
  /// inserted into the members of this class.
  bool addInsertInst(InsertValueInst *insInst) {
    Value *agg = insInst->getAggregateOperand();
    if (!checkAggregatedType(agg->getType()))
      return false;

    ArrayRef<unsigned> indices = insInst->getIndices();
    assert(indices.size() >= 1);

    if (indices[0] == 1) {
      setMemberOnce(ptr, insInst->getInsertedValueOperand());
      assert(ptr->getType()->isPointerTy() && "ptr should be a pointer.");
    } else if (indices[0] == 2) {
      setMemberOnce(offset, insInst->getInsertedValueOperand());
    } else if (indices[0] == 3) {
      assert(dims.size() > indices[1]);
      setMemberOnce(dims[indices[1]],
                    getI64Value(insInst->getInsertedValueOperand()), -1);
      setMemberOnce(dim_values[indices[1]], insInst->getInsertedValueOperand());
    } else if (indices[0] == 4) {
      assert(strides.size() > indices[1]);
      setMemberOnce(strides[indices[1]],
                    getI64Value(insInst->getInsertedValueOperand()), -1);
      setMemberOnce(stride_values[indices[1]],
                    insInst->getInsertedValueOperand());
    }

    insertInsts.push_back(insInst);
    return true;
  }

  /// Erase all insertvalue and extractvalue instructions associated with this
  /// instance. Be careful that here we erase from the last instruction in the
  /// sequence to the first.
  void eraseAllInsts() {
    while (!extractInsts.empty()) {
      Instruction *inst = extractInsts.pop_back_val();
      if (!inst->use_empty())
        inst->dump();
      assert(inst->use_empty());
      inst->eraseFromParent();
    }

    while (!insertInsts.empty()) {
      Instruction *inst = insertInsts.pop_back_val();
      if (!inst->use_empty())
        inst->dump();
      assert(inst->use_empty());
      inst->eraseFromParent();
    }
  }

  /// Replace the uses of values defined by `extractvalue` with the original
  /// values.
  void replaceExtractValueUses() {
    for (Instruction *inst : extractInsts) {
      ExtractValueInst *extInst = dyn_cast<ExtractValueInst>(inst);
      if (extInst->getNumIndices() == 1) {
        if (extInst->getIndices()[0] == 1)
          extInst->replaceAllUsesWith(ptr);
        if (extInst->getIndices()[0] == 2)
          extInst->replaceAllUsesWith(offset);
      } else if (extInst->getNumIndices() == 2) {
        if (extInst->getIndices()[0] == 3) {
          extInst->replaceAllUsesWith(dim_values[extInst->getIndices()[1]]);
        } else if (extInst->getIndices()[0] == 4) {
          extInst->replaceAllUsesWith(stride_values[extInst->getIndices()[1]]);
        }
      }
    }
  }

private:
  /// The member `lhs` can only be set if it currently is the default value.
  template <typename T, typename U>
  void setMemberOnce(T &lhs, T rhs, U defaultValue) {
    assert(lhs == defaultValue);
    lhs = rhs;
  }

  template <typename T> void setMemberOnce(T *&lhs, T *rhs) {
    assert(lhs == nullptr);
    lhs = rhs;
  }
};

} // namespace

static void
findInsertExractValueSequences(Function &F,
                               SmallVectorImpl<InsExtSequence> &seqs) {
  SmallPtrSet<Instruction *, 4> visited;
  SmallDenseMap<Value *, unsigned> StructToSeqId;

  for (BasicBlock &BB : F) {
    for (Instruction &I : BB) {
      // An InsExtSequence starts at an `insertvalue` instruction
      // instance with its 1st operand undefined (`undef`).
      if (InsertValueInst *insInst = dyn_cast<InsertValueInst>(&I)) {
        if (isa<UndefValue>(insInst->getOperand(0))) {
          assert(insInst->getAggregateOperand());

          InsExtSequence seq;
          // If initialize fails, then we should know that `insertvalue` doesn't
          // operate on a Value of `memref` type.
          if (!seq.initialize(insInst->getAggregateOperand()->getType()))
            continue;

          bool isValidSeq = true;

          // Now we trace through the use-def chain of the value defined by the
          // first `insertvalue`.
          Instruction *inst = &I;
          while (isa<InsertValueInst>(inst)) {
            // If we find a visited instruction in the use-def chain, it is a
            // case we cannot handle, and therefore, invalid.
            // Otherwise, we try to append the instruction.
            if (visited.contains(inst) ||
                !seq.addInsertInst(cast<InsertValueInst>(inst))) {
              isValidSeq = false;
              break;
            }
            visited.insert(inst);

            if (seq.insertInstsCompleted())
              break;

            // The only user of a `insertvalue` applied to memref should be a
            // `insertvalue` inst.
            if (inst->getNumUses() != 1 ||
                !isa<InsertValueInst>(*inst->user_begin())) {
              isValidSeq = false;
              break;
            }
            inst = dyn_cast<InsertValueInst>(*inst->user_begin());
          }

          // At this point, `inst` should be the last `insertvalue` applied on
          // the memref value. It's users should all be `extractvalue`.
          Instruction *lastInst = inst;
          for (User *user : lastInst->users()) {
            inst = dyn_cast<Instruction>(user);
            if (!isa<ExtractValueInst>(inst) || visited.contains(inst)) {
              isValidSeq = false;
              break;
            }
            visited.insert(inst);
            seq.extractInsts.push_back(inst);
          }

          // Every condition is matched.
          if (isValidSeq) {
            seq.processOffset(F);
            seq.replaceExtractValueUses();
            seqs.push_back(seq);
          }
        }
      }
    }
  }
}

/// After this pass, a new function cloned from `F` will have ranked array
/// arguments at the end, which are duplicated from those unranked.
/// The mapping from unranked arrays to their resp. ranked counterparts will be
/// stored in `RankedArrVMap`.
static Function *
duplicateFunctionsWithRankedArrays(Function *F,
                                   SmallVectorImpl<InsExtSequence> &Seqs,
                                   ValueToValueMapTy &RankedArrVMap) {
  // Resolve parameter types. The first part should be the same as `F`, and the
  // second part should let every Seq create a new Array in their order.
  SmallVector<Type *, 4> ParamTypes;
  FunctionType *FuncType = F->getFunctionType();

  for (unsigned i = 0; i < FuncType->getFunctionNumParams(); ++i)
    ParamTypes.push_back(FuncType->getFunctionParamType(i));

  SmallPtrSet<Value *, 4> ExistArgs;
  for (unsigned i = 0; i < F->arg_size(); ++i)
    ExistArgs.insert(F->getArg(i));

  // Map an argument to the new ranked array type.
  SmallDenseMap<Value *, Type *> ArgToArrType;
  for (InsExtSequence &Seq : Seqs) // Each Seq has a new ArrayType arg.
    // Note that here we only set the array type ONCE. It is based on the
    // understanding that the first sequence will give the full info of the
    // target memref.
    if (ExistArgs.count(Seq.ptr) && !ArgToArrType.count(Seq.ptr))
      ArgToArrType[Seq.ptr] = Seq.getRankedArrayType();

  for (InsExtSequence &Seq : Seqs) { // Each Seq has a new ArrayType arg.
    AllocaInst *I = dyn_cast<AllocaInst>(Seq.ptr);
    if (!I) { // Will resolve the function arguments later.
      // If the source ptr for the Sequence is a function argument, we extend
      // the function signature.
      if (ExistArgs.count(Seq.ptr))
        ParamTypes.push_back(
            PointerType::get(ArgToArrType[Seq.ptr], F->getAddressSpace()));
    } else // Create a new AllocaInst.
      new AllocaInst(Seq.getRankedArrayType(), F->getAddressSpace(), Twine(""),
                     I);
  }

  FunctionType *NewFuncType =
      FunctionType::get(F->getReturnType(), ParamTypes, F->isVarArg());

  // Instantiate the new Function instance. Its name extends the original one
  // with .new, and possibly we won't need this feature.
  Function *NewFunc =
      Function::Create(NewFuncType, F->getLinkage(), F->getAddressSpace(),
                       F->getName() + ".dup_ranked", F->getParent());

  // For cloning, we should map the original parameters to the new ones in the
  // new function.
  ValueToValueMapTy VMap;
  for (unsigned i = 0; i < F->arg_size(); i++)
    VMap[F->getArg(i)] = NewFunc->getArg(i);

  // We also map the raw pointers to the new ranked arrays. Note that the key to
  // this map is the new argument in the `NewFunc`. The value of the mapping is
  // the newly appended arguments at the end of `NewFunc`.
  unsigned j = 0;
  for (unsigned i = 0; i < Seqs.size(); i++)
    if (VMap.count(Seqs[i].ptr))
      RankedArrVMap[VMap[Seqs[i].ptr]] = NewFunc->getArg(F->arg_size() + (j++));

  // Finally, clone the content from the old function into the new one.
  SmallVector<ReturnInst *, 4> Returns;
  CloneFunctionInto(NewFunc, F, VMap, CloneFunctionChangeType::LocalChangesOnly,
                    Returns);

  // Map the alloca pairs. It is based on the previous code that the new static
  // alloca will always be one instruction before the one it is mapped from.
  for (BasicBlock &BB : *NewFunc)
    for (Instruction &I : BB) {
      AllocaInst *Curr = dyn_cast<AllocaInst>(&I);
      if (!Curr)
        continue;
      AllocaInst *Next = dyn_cast<AllocaInst>(Curr->getNextNode());
      if (!Next)
        continue;
      if (Curr->isStaticAlloca())
        RankedArrVMap[Next] = Curr;
    }

  return NewFunc;
}

/// Get the size of each array dimension. If the array type is like [2 x [3 x
/// float]], then the sizes returned will be {3, 1}.
static void getArraySizes(Type *Ty, SmallVectorImpl<Value *> &Sizes) {
  SmallVector<int64_t, 4> IntDims;
  while (Ty->isArrayTy()) {
    IntDims.push_back(Ty->getArrayNumElements());
    Ty = Ty->getArrayElementType();
  }

  int64_t IntSize = 1;
  Sizes.resize(IntDims.size());
  for (unsigned i = 0; i < IntDims.size(); i++) {
    Sizes[IntDims.size() - i - 1] =
        ConstantInt::get(IntegerType::get(Ty->getContext(), 64), IntSize);
    IntSize *= IntDims[IntDims.size() - i - 1];
  }
}

/// Duplicate the given GEP instruction, with its operand replaced by its
/// ranked array counterpart.
static Instruction *duplicateGEPWithRankedArray(Instruction *I,
                                                ValueToValueMapTy &RankedArrMap,
                                                unsigned &NumNewGEP) {
  assert(isa<GetElementPtrInst>(I) &&
         "Instruction given should be a GetElementPtrInst type.");

  GetElementPtrInst *GEP = cast<GetElementPtrInst>(I);
  assert(RankedArrMap.count(GEP->getPointerOperand()) &&
         "The original operand of the GEP should be in the RankedArrMap");

  // New pointer operand for the new GEP.
  Value *RankedArrayPtr = RankedArrMap[GEP->getPointerOperand()];
  SmallVector<Value *, 4> ArrSizes;
  getArraySizes(RankedArrayPtr->getType()->getPointerElementType(), ArrSizes);

  // The address to be accessed. We will recover the addresses to each dimension
  // from it.
  Value *Addr = *(GEP->idx_begin() + 0);

  // Here we iteratively resolve the index for the new GEP at each level of the
  // ranked array.
  SmallVector<Value *, 4> IdxList;

  // The first index should always be 0.
  ConstantInt *Zero =
      ConstantInt::get(IntegerType::get(I->getContext(), 64), 0);
  IdxList.push_back(Zero);

  // The reset of the indices will be calculated iteratively, based on the
  // formula: Addr[i + 1] = Idx[i] * ArrSizes[i] + Addr[i]. Here:
  //
  // - Addr[i] is the flattened address for level i;
  // - Idx[i] is the exact index at the i-th level;
  // - and ArrSizes[i] is the i-th level's size.
  //
  // For instance, given an array of dims [2][3][4] and its flattened address
  // 10, we can calculate its each dim's address by:
  //
  // Addr[0] = 10;
  // Idx[0] = 10 / 12 = 0, Addr[1] = 10 % 12 = 10;
  // Idx[1] = 10 / 4 = 2,  Addr[2] = 10 % 4 = 2;
  // Idx[2] = 2 / 1 = 2.
  //
  // You may need -instcombine to clean-up duplicated arithmetic operations.
  for (unsigned i = 0; i < ArrSizes.size() - 1; i++) {
    Value *Idx = BinaryOperator::Create(
        BinaryOperator::BinaryOps::UDiv, Addr, ArrSizes[i],
        "gep" + Twine(NumNewGEP) + "idx" + Twine(i), GEP);
    IdxList.push_back(Idx);

    Addr = BinaryOperator::Create(
        BinaryOperator::BinaryOps::URem, Addr, ArrSizes[i],
        "gep" + Twine(NumNewGEP) + "addr" + Twine(i + 1), GEP);
  }
  IdxList.push_back(Addr);

  GetElementPtrInst *NewGEP = GetElementPtrInst::CreateInBounds(
      RankedArrayPtr, IdxList, "gep" + Twine(NumNewGEP++), GEP->getNextNode());

  return NewGEP;
}

static bool shouldSkipArgument(Value *arg) {
  return arg->use_empty() && arg->getType()->isPointerTy();
}

/// Clone F2 into a new function without duplicated parameters, and replace F1's
/// uses with the new function being created.
static Function *replaceFunction(Function *F1, Function *F2) {
  // Create the new function interface.
  SmallVector<Type *, 4> ParamTypes;
  FunctionType *FuncType = F2->getFunctionType();
  // Skip no-use args, i.e., original pointers.
  for (unsigned i = 0; i < FuncType->getFunctionNumParams(); ++i)
    if (!shouldSkipArgument(F2->getArg(i)))
      ParamTypes.push_back(FuncType->getFunctionParamType(i));

  FunctionType *NewFuncType =
      FunctionType::get(F2->getReturnType(), ParamTypes, F2->isVarArg());

  // Build a trimmed copy of the F2 interface, using the same name as F1, and
  // erase F1. After this step, we have a clean state F1 with the updated
  // argument types.
  std::string Name = F1->getName().str();
  F1->setName(Name + Twine(".origin"));
  Function *NewFunc =
      Function::Create(NewFuncType, F2->getLinkage(), F2->getAddressSpace(),
                       Name, F2->getParent());

  // Create a mapping from the original parameter list to the new one.
  DenseMap<unsigned, unsigned> ArgMap;
  unsigned NumArgs = 0;
  FunctionType *F1Type = F1->getFunctionType();
  // First gather those unaffected indices.
  for (unsigned i = 0; i < F1Type->getFunctionNumParams(); ++i)
    if (!shouldSkipArgument(F2->getArg(i)))
      ArgMap[NumArgs++] = i;
  // Then put every other indices at the end.
  for (unsigned i = 0; i < F1Type->getFunctionNumParams(); ++i)
    if (shouldSkipArgument(F2->getArg(i)))
      ArgMap[NumArgs++] = i;

  // Prepare parameter mapping for cloning. Note that we also skip no-use
  // argument here.
  ValueToValueMapTy VMap;
  unsigned argIdx = 0;
  for (unsigned i = 0; i < F2->arg_size(); i++) {
    if (!shouldSkipArgument(F2->getArg(i)))
      VMap[F2->getArg(i)] = NewFunc->getArg(argIdx++);
    else // CloneFunctionInto requires every F2 arg exists as a VMap key.
      VMap[F2->getArg(i)] = UndefValue::get(F2->getArg(i)->getType());
  }

  // Clone.
  SmallVector<ReturnInst *, 4> Returns;
  llvm::CloneFunctionInto(NewFunc, F2, VMap,
                          CloneFunctionChangeType::LocalChangesOnly, Returns);

  return NewFunc;
}

static SmallVector<Function *> TopologicalSort(ArrayRef<Function *> funcs) {
  SmallPtrSet<Function *, 4> Avail{funcs.begin(), funcs.end()};

  DenseMap<Function *, SmallPtrSet<Function *, 4>> graph;
  for (Function *F : funcs)
    graph[F] = {};

  for (Function *F : funcs)
    for (BasicBlock &BB : F->getBasicBlockList())
      for (Instruction &I : BB)
        if (isa<CallInst>(I) &&
            Avail.count(cast<CallInst>(I).getCalledFunction()))
          graph[F].insert(cast<CallInst>(I).getCalledFunction());

  SmallVector<Function *> sorted;
  while (true) {
    SmallPtrSet<Function *, 4> to_remove;
    for (auto &it : graph)
      if (it.second.empty())
        to_remove.insert(it.first);

    for (Function *F : to_remove) {
      graph.erase(graph.find(F));
      sorted.push_back(F);
    }

    for (auto &it : graph)
      for (Function *F : to_remove)
        it.second.erase(F);

    if (to_remove.empty())
      break;
  }

  assert(sorted.size() == funcs.size() &&
         "The input list of functions cannot form an acyclic graph.");

  return sorted;
}

/// This helper function convert the MemRef value represented by an
/// aggregated type to a ranked N-d array. The function interface, as well
/// as the internal usage of GEP will be updated.
///
/// The overall workflow is:
/// 1. Gather insertvalue/extractvalue sequences that identify aggregated
/// MemRef types.
/// 2. Duplicate the original function with extra ranked array types.
/// 3. Replace GEPs in the duplicated function.
/// 4. Clone the content back from the duplicated one. Clean up.
///
/// If ranked is passed as false, this function stops at step 1.
///
static void convertMemRefToArray(Module &M, bool ranked = false) {
  DenseMap<Function *, SmallVector<InsExtSequence, 4>> FuncToSeqs;

  /// First, we gather the mapping from Functions to all the InsExtSequences
  /// that they should rewrite on.
  for (auto &F : M) {
    SmallVector<InsExtSequence, 4> Seqs;
    findInsertExractValueSequences(F, Seqs);

    if (Seqs.empty())
      continue;

    FuncToSeqs[&F] = Seqs;

    // Clean up the sequences in the current function in reversed order.
    std::reverse(Seqs.begin(), Seqs.end());
    for (InsExtSequence &Seq : Seqs)
      Seq.eraseAllInsts();
  }

  // If it is ok to keep the array unranked, we can just return.
  if (!ranked)
    return;

  // Topological sort the functions.
  SmallVector<Function *, 4> Funcs;
  for (auto &it : FuncToSeqs)
    Funcs.push_back(it.first);
  Funcs = TopologicalSort(Funcs);

  // Map to the new version.
  DenseMap<Function *, Function *> FuncToNew;

  // Next, we iterate these Function, Sequence pairs and create new
  // candidate functions. The new function at this stage looks almost the
  // same as the original one, just have additional arguments that are
  // ranked arrays.
  for (Function *F : Funcs) {
    ValueToValueMapTy RankedArrVMap;
    auto &Seqs = FuncToSeqs[F];

    Function *NewFunc =
        duplicateFunctionsWithRankedArrays(F, Seqs, RankedArrVMap);

    SmallVector<Instruction *, 4> GEPList;
    for (BasicBlock &BB : *NewFunc)
      for (Instruction &I : BB)
        if (isa<GetElementPtrInst>(&I) && isa<Argument>(I.getOperand(0)))
          GEPList.push_back(&I);

    // Create new GEPs that use the ranked arrays and remove the old ones.
    unsigned NumNewGEP = 0;
    for (Instruction *I : GEPList) {
      Instruction *NewGEP =
          duplicateGEPWithRankedArray(I, RankedArrVMap, NumNewGEP);
      I->replaceAllUsesWith(NewGEP);
      I->eraseFromParent();
    }

    // If there is any caller.
    SmallVector<CallInst *> Callers;
    for (BasicBlock &BB : *NewFunc)
      for (Instruction &I : BB)
        if (CallInst *CI = dyn_cast<CallInst>(&I))
          if (FuncToNew.count(CI->getCalledFunction()))
            Callers.push_back(CI);

    for (CallInst *Caller : Callers) {
      Function *Callee = Caller->getCalledFunction();

      // Initial arguments.
      SmallVector<Value *> Args;
      unsigned NumArg = 0;
      for (Value *Arg : Caller->args())
        if (Arg->getType() == FuncToNew[Callee]->getArg(NumArg)->getType()) {
          Args.push_back(Arg);
          NumArg++;
        }

      // Duplicated arguments (new memref).
      SmallVector<Instruction *> toErase;
      for (Value *Arg : Caller->args()) {
        // If it is a newly mapped memref argument -
        if (RankedArrVMap.count(Arg))
          Args.push_back(RankedArrVMap[Arg]);
        else if (isa<BitCastInst>(Arg)) {
          // Or it is a result from a bitcast expression chain.
          // This chain is based on the instructions generated by the
          // processOffset function.
          /// TODO:  can we make this a pattern?
          BitCastInst *bitCastInst = cast<BitCastInst>(Arg);
          GetElementPtrInst *gep =
              cast<GetElementPtrInst>(bitCastInst->getOperand(0));
          LoadInst *loadInst = cast<LoadInst>(gep->getOperand(0));
          BitCastInst *src = cast<BitCastInst>(loadInst->getOperand(0));

          // Now we should replace these instructions by a single GEP.
          // This GEP directly calculates the address from the input ranked
          // array pointer.
          Value *newArg = RankedArrVMap[src->getOperand(0)];
          SmallVector<Value *> indices;
          // Start with 0.
          indices.push_back(
              ConstantInt::get((*gep->idx_begin())->getType(), 0));
          // Borrow the indices from the original GEP.
          for (Value *val : gep->indices())
            indices.push_back(val);
          // Construct the new GEP.
          GetElementPtrInst *newGEP = GetElementPtrInst::Create(
              cast<PointerType>(newArg->getType())->getElementType(), newArg,
              indices, Twine(""),
              cast<Instruction>(bitCastInst->getNextNode()));

          // The result from this newGEP will be the new argument, i.e., the
          // subview pointer.
          Args.push_back(newGEP);

          // Prepare what to erase in the end. They should be in the reversed
          // order.
          toErase.append({bitCastInst, gep, loadInst, src});
        }
      }

      // New caller.
      CallInst::Create(FuncToNew[Callee], Args, Twine(), Caller);
      // Erase the original caller.
      Caller->eraseFromParent();
      for (Instruction *inst : toErase)
        inst->eraseFromParent();
    }

    FuncToNew[F] = replaceFunction(F, NewFunc);
    FuncToNew[F]->addFnAttr(Attribute::NoInline);

    // FuncToNew[F]->dump();

    // Finally, delete the duplicate.
    NewFunc->eraseFromParent();
  }

  // Erase the original functions backward.
  std::reverse(Funcs.begin(), Funcs.end());
  for (Function *F : Funcs)
    F->eraseFromParent();
}

namespace {

struct ConvertMemRefToArray : public ModulePass {
  static char ID; // Pass identification, replacement for typeid
  ConvertMemRefToArray() : ModulePass(ID) {}

  bool runOnModule(Module &M) override {
    convertMemRefToArray(M);

    return false;
  }
};
} // namespace

namespace {

struct ConvertMemRefToRankedArray : public ModulePass {
  static char ID; // Pass identification, replacement for typeid
  ConvertMemRefToRankedArray() : ModulePass(ID) {}

  bool runOnModule(Module &M) override {
    convertMemRefToArray(M, /*ranked=*/true);

    return false;
  }
};

} // namespace

/// Rename the name of basic blocks, function arguments, and values defined
/// by instructions with string prefixes.
static void
renameBasicBlocksAndValues(Module &M,
                           llvm::ArrayRef<llvm::StringRef> ParamNames) {
  // Rename BB and I
  size_t BBCnt = 0, ValCnt = 1, ArgCnt = 0;
  for (Function &F : M) {
    // Rename arguments
    if (F.getName() == XlnTop) {
      for (size_t i = 0; i < ParamNames.size(); i++)
        F.getArg(i)->setName(ParamNames[i]);
      for (size_t i = ParamNames.size(); i < F.arg_size(); i++)
        F.getArg(i)->setName("arg_" + Twine(ArgCnt++));
    } else {
      for (Argument &arg : F.args()) {
        arg.setName("arg_" + Twine(ArgCnt++));
      }
    }

    for (BasicBlock &BB : F) {
      // Rename basic blocks
      BB.setName("bb_" + Twine(BBCnt++));

      for (Instruction &I : BB) {
        // Rename variables
        Value *V = &I;
        if (V && !V->getType()->isVoidTy())
          V->setName("val_" + Twine(ValCnt++));
      }
    }
  }
}

namespace {

struct RenameBasicBlocksAndValues : public ModulePass {
  static char ID; // Pass identification, replacement for typeid
  RenameBasicBlocksAndValues() : ModulePass(ID) {}

  bool runOnModule(Module &M) override {
    llvm::SmallVector<llvm::StringRef, 4> ParamNames;
    llvm::SplitString(XlnNames, ParamNames, ",");

    renameBasicBlocksAndValues(M, ParamNames);
    return false;
  }
};

} // namespace

static void annotateXilinxAttributes(Module &M) {
  assert(!XlnTop.empty() &&
         "-xlntop should be specified to annotate properties.");

  Function *F = M.getFunction(XlnTop);
  assert(F != nullptr && "Top function should be found.");

  // Top function annotation.
  F->addFnAttr("fpga.top.func", XlnTop);
}

namespace {

struct AnnotateXilinxAttributes : public ModulePass {
  static char ID; // Pass identification, replacement for typeid
  AnnotateXilinxAttributes() : ModulePass(ID) {}

  bool runOnModule(Module &M) override {
    annotateXilinxAttributes(M);
    return false;
  }
};

} // namespace

namespace {

struct StripInvalidAttributes : public ModulePass {
  static char ID; // Pass identification, replacement for typeid
  StripInvalidAttributes() : ModulePass(ID) {}

  bool runOnModule(Module &M) override {
    // Here is the list of all supported attributes. Note that not all the
    // differences are covered.
    // https://github.com/llvm/llvm-project/blob/release%2F3.9.x/llvm/include/llvm/IR/Attributes.td
    for (auto &F : M) {
      F.removeFnAttr(Attribute::AttrKind::NoFree);
      F.removeFnAttr(Attribute::AttrKind::NoSync);
      F.removeFnAttr(Attribute::AttrKind::Speculatable);
      F.removeFnAttr(Attribute::AttrKind::WillReturn);
    }

    return false;
  }
};

} // namespace

/// Rewrite fneg to fsub, e.g., %1 = fneg double %0 will be rewritten to
/// %1 = fsub double -0.000000e+00, %0
static Instruction *rewriteFNegToFSub(Instruction &I) {
  assert(I.getOpcode() == Instruction::FNeg && "OpCode should be FNeg.");

  Value *Operand = I.getOperand(0);
  Type *OperandTy = Operand->getType();
  assert(OperandTy->isFloatingPointTy() &&
         "The operand to fneg should be floating point.");

  // NOTE: The zero created here is negative.
  Value *NegZero = ConstantFP::get(
      I.getContext(),
      APFloat::getZero(OperandTy->getFltSemantics(), /*Negative=*/true));

  std::string NIName = I.getName().str() + ".sub";
  Instruction *NI = BinaryOperator::Create(Instruction::BinaryOps::FSub,
                                           NegZero, Operand, "", &I);
  I.replaceAllUsesWith(NI);

  return NI;
}

namespace {

/// Rewrite some math instructions to work together with Vitis.
struct XilinxRewriteMathInstPass : public ModulePass {
  static char ID;
  XilinxRewriteMathInstPass() : ModulePass(ID) {}

  bool runOnModule(Module &M) override {
    SmallVector<Instruction *, 4> ToErase;

    for (auto &F : M)
      for (auto &BB : F)
        for (auto &I : BB) {
          if (isa<UnaryInstruction>(I) && I.getOpcode() == Instruction::FNeg) {
            rewriteFNegToFSub(I);
            ToErase.push_back(&I);
          }
        }

    for (Instruction *I : ToErase) {
      assert(I->use_empty() && "Inst to be erased should have empty use.");
      I->eraseFromParent();
    }

    return false;
  }
};

} // namespace

static void unrollLoop(Loop *loop) {
  LLVMContext &Context = loop->getHeader()->getContext();
  MDNode *EnableUnrollMD =
      MDNode::get(Context, MDString::get(Context, "llvm.loop.unroll.full"));
  MDNode *LoopID = loop->getLoopID();
  MDNode *NewLoopID = makePostTransformationMetadata(
      Context, LoopID, {"llvm.loop.unroll."}, {EnableUnrollMD});
  loop->setLoopID(NewLoopID);

  if (!loop->isInnermost())
    for (auto &subloop : loop->getSubLoops())
      unrollLoop(subloop);
}

namespace {

/// Unroll all the loops in a specified function for Xilinx Vitis.
struct XilinxUnrollPass : public ModulePass {
  static char ID;
  XilinxUnrollPass() : ModulePass(ID) {}

  bool runOnModule(Module &M) override {

    for (auto &F : M)
      if (F.getName() == XlnTop) {
        auto DT = llvm::DominatorTree(F);
        LoopInfo LI(DT);

        for (auto &loop : LI)
          unrollLoop(loop);
      }

    return false;
  }
};

} // namespace

/// Return a set of <dimension, size> as the partition information for the
/// current array type. The function only extacts the first half dimensions as
/// the others are the dimensions for the tilied units
std::vector<std::pair<unsigned, unsigned>>
getPartitionInfo(ArrayType *arrayTy) {
  std::vector<std::pair<unsigned, unsigned>> partitions;
  unsigned d = 0;
  do {
    partitions.push_back(
        std::pair<unsigned, unsigned>(d + 1, arrayTy->getNumElements()));
    arrayTy = dyn_cast<ArrayType>(arrayTy->getElementType());
    d++;
  } while (arrayTy);

  // The dimension number of arrays after Polymer should be a even number
  assert(d % 2 == 0);

  partitions.resize(d / 2);
  return partitions;
}

namespace {

/// Partition arrays in the top-level function arguments for Xilinx Vitis.
/// This pass partitions the array in first half dimensions completely to
/// parallelise the transformed arrays from Polymer. For instance, an array of
/// size 2x3x32x32 will be partitioned into 6 blocks of size 32x32
struct XilinxArrayPartitionPass : public ModulePass {
  static char ID;
  XilinxArrayPartitionPass() : ModulePass(ID) {}

  bool runOnModule(Module &M) override {

    // Declare array partition APIs in Vitis HLS LLVM frontend
    auto mod = &M;
    auto voidTy = Type::getVoidTy(mod->getContext());
    mod->getOrInsertFunction("llvm.sideeffect",
                             FunctionType::get(voidTy, {}, false));
    auto arrayPartitionFunc = mod->getFunction("llvm.sideeffect");
    arrayPartitionFunc->addFnAttr(llvm::Attribute::InaccessibleMemOnly);
    arrayPartitionFunc->addFnAttr(llvm::Attribute::NoUnwind);

    for (auto &F : M)
      if (F.getName() == XlnTop) {
        auto &BB = F.getEntryBlock();
        IRBuilder<> builder(&BB, BB.begin());
        for (unsigned i = 0; i < F.arg_size(); i++) {
          auto arg = F.getArg(i);
          if (arg->getType()->isPointerTy() &&
              arg->getType()->getPointerElementType()->isArrayTy()) {
            auto arrayTy =
                dyn_cast<ArrayType>(arg->getType()->getPointerElementType());
            auto partitions = getPartitionInfo(arrayTy);
            for (auto partition : partitions) {
              auto int32ty = Type::getInt32Ty(mod->getContext());
              OperandBundleDef bd = OperandBundleDef(
                  "xlx_array_partition",
                  (std::vector<Value *>){
                      arg, ConstantInt::get(int32ty, partition.first),
                      ConstantInt::get(int32ty, partition.second),
                      ConstantInt::get(int32ty, 1) /* block scheme*/});
              builder.CreateCall(arrayPartitionFunc, {}, {bd});
            }
          }
        }
      }

    return false;
  }
};

} // namespace

char ConvertMemRefToArray::ID = 0;
static RegisterPass<ConvertMemRefToArray>
    X1("mem2ptr",
       "Convert MemRef structure to unranked array, i.e., raw pointer.");

char ConvertMemRefToRankedArray::ID = 1;
static RegisterPass<ConvertMemRefToRankedArray>
    X2("mem2arr", "Convert MemRef structure to ranked array.");

char RenameBasicBlocksAndValues::ID = 2;
static RegisterPass<RenameBasicBlocksAndValues>
    X3("xlnname", "Rename entities in the model with string prefixes to follow "
                  "Xilinx tool guidence.");

char AnnotateXilinxAttributes::ID = 3;
static RegisterPass<AnnotateXilinxAttributes>
    X4("xlnanno", "Annotate attributes for Xilinx HLS.");

char StripInvalidAttributes::ID = 4;
static RegisterPass<StripInvalidAttributes>
    X5("strip-attr",
       "Strip invalid function attributes not compatible with Clang 3.9.");

char XilinxRewriteMathInstPass::ID = 5;
static RegisterPass<XilinxRewriteMathInstPass>
    X6("xlnmath", "Rewrite math instructions for Xilinx Vitis.");

char XilinxUnrollPass::ID = 6;
static RegisterPass<XilinxUnrollPass>
    X7("xlnunroll",
<<<<<<< HEAD
       "Unroll all the loops in a specified function for Xilinx Vitis.");

char XilinxArrayPartitionPass::ID = 7;
static RegisterPass<XilinxArrayPartitionPass> X8(
    "xlnarraypartition",
    "Partition arrays in the top-level function arguments for Xilinx Vitis.");
=======
       "Unroll all the loops in a specified function for Xilinx Vitis.");
>>>>>>> f0fcfb08
<|MERGE_RESOLUTION|>--- conflicted
+++ resolved
@@ -1110,13 +1110,9 @@
 char XilinxUnrollPass::ID = 6;
 static RegisterPass<XilinxUnrollPass>
     X7("xlnunroll",
-<<<<<<< HEAD
        "Unroll all the loops in a specified function for Xilinx Vitis.");
 
 char XilinxArrayPartitionPass::ID = 7;
 static RegisterPass<XilinxArrayPartitionPass> X8(
     "xlnarraypartition",
-    "Partition arrays in the top-level function arguments for Xilinx Vitis.");
-=======
-       "Unroll all the loops in a specified function for Xilinx Vitis.");
->>>>>>> f0fcfb08
+    "Partition arrays in the top-level function arguments for Xilinx Vitis.");