""" Utitity functions.  """

import datetime
import functools
import glob
import itertools
import json
import logging
import os
import shutil
import subprocess
import xml.etree.ElementTree as ET
from collections import OrderedDict, namedtuple
from dataclasses import dataclass
from multiprocessing import Pool
from timeit import default_timer as timer
from typing import List, Optional, Tuple

import pandas as pd

POLYBENCH_DATASETS = ("MINI", "SMALL", "MEDIUM", "LARGE", "EXTRALARGE")
POLYBENCH_EXAMPLES = (
    "2mm",
    "3mm",
    "adi",
    "atax",
    "bicg",
    "cholesky",
    "correlation",
    "covariance",
    "deriche",
    "doitgen",
    "durbin",
    "fdtd-2d",
    "floyd-warshall",
    "gemm",
    "gemver",
    "gesummv",
    "gramschmidt",
    "heat-3d",
    "jacobi-1d",
    "jacobi-2d",
    "lu",
    "ludcmp",
    "mvt",
    "nussinov",
    "seidel-2d",
    "symm",
    "syr2k",
    "syrk",
    "trisolv",
    "trmm",
)
RESOURCE_FIELDS = ("DSP", "FF", "LUT", "BRAM_18K", "URAM")
RECORD_FIELDS = (
    "name",
    "run_status",
    "latency",
    "syn_latency",
    "res_usage",
    "res_avail",
)
RUN_STATUS_FIELDS = ("phism_synth", "tbgen_cosim", "phism_cosim")

PHISM_VITIS_STEPS = ("phism", "tbgen", "cosim")

Record = namedtuple("Record", RECORD_FIELDS)
Resource = namedtuple("Resource", RESOURCE_FIELDS)
RunStatus = namedtuple("RunStatus", RUN_STATUS_FIELDS)


@dataclass
class PbFlowOptions:
    """An interface for the CLI options."""

    pb_dir: str
    job: int
    polymer: bool
    cosim: bool
    debug: bool
    dataset: str
    cleanup: bool
    work_dir: str = ""
    dry_run: bool = False
    examples: List[str] = POLYBENCH_EXAMPLES
    split: str = "NO_SPLIT"  # other options: "SPLIT", "HEURISTIC"
    loop_transforms: bool = False
    constant_args: bool = True
    improve_pipelining: bool = False
    max_span: int = -1
    tile_sizes: Optional[List[int]] = None
    array_partition: bool = False
    skip_vitis: bool = False
    skip_csim: bool = False  # Given cosim = True, you can still turn down csim.


# ----------------------- Utility functions ------------------------------------


def get_timestamp():
    """Get the current timestamp."""
    return datetime.datetime.now().strftime("%Y%m%d-%H%M%S")


def get_project_root():
    """Get the root directory of the project."""
    return os.path.abspath(os.path.join(os.path.dirname(__file__), "..", ".."))


def matched(s, patterns):
    """Check if string s matches any of the patterns."""
    if not patterns:
        return False
    for p in patterns:
        if p in s:
            return True
    return False


def get_single_file_with_ext(d, ext, includes=None, excludes=None):
    """Find the single file under the current directory with a specific extension."""
    for f in os.listdir(d):
        if not f.endswith(ext):
            continue
        if includes and not matched(f, includes):
            continue
        if excludes and matched(f, excludes):
            continue
        return f

    return None


def get_vitis_log(d, step, stream):
    """Return the file path to a specific Vitis log."""
    assert step in PHISM_VITIS_STEPS
    assert stream in ("stdout", "stderr")

    return os.path.join(
        d, "{step}.vitis_hls.{stream}.log".format(step=step, stream=stream)
    )


# ----------------------- Data record fetching functions -----------------------


def fetch_resource_usage(d, avail=False):
    """Find the report file *.xml and return the resource usage estimation."""
    syn_report_dir = os.path.join(d, "proj", "solution1", "syn", "report")
    if not os.path.isdir(syn_report_dir):
        return None

    syn_report = get_single_file_with_ext(syn_report_dir, "xml", ["kernel"], ["PE"])
    if not syn_report:
        return None

    syn_report = os.path.join(syn_report_dir, syn_report)
    if not os.path.isfile(syn_report):
        return None

    # Parse the XML report and find every resource usage (tags given by RESOURCE_FIELDS)
    root = ET.parse(syn_report).getroot()
    res_tag = "Resources" if not avail else "AvailableResources"
    return Resource(
        *[
            int(root.findtext("AreaEstimates/{}/{}".format(res_tag, res)))
            for res in RESOURCE_FIELDS
        ]
    )


def fetch_latency(d):
    """Fetch the simulated latency, measured in cycles."""
    tb_sim_report_dir = os.path.join(d, "tb", "solution1", "sim", "report")
    if not os.path.isdir(tb_sim_report_dir):
        return None

    tb_sim_report = get_single_file_with_ext(tb_sim_report_dir, "rpt")
    if not tb_sim_report:
        return None

    tb_sim_report = os.path.join(tb_sim_report_dir, tb_sim_report)
    if not os.path.isfile(tb_sim_report):
        return None

    latency = None
    with open(tb_sim_report, "r") as f:
        for line in reversed(f.readlines()):
            if latency:
                break
            comps = [x.strip() for x in line.strip().split("|")]

            # there are 9 columns, +2 before & after |
            # the 2nd column should give PASS.
            if len(comps) == 11 and comps[2].upper() == "PASS":
                latency = comps[-2]  # from the last column.

    # The report is malformed.
    if not latency:
        return None

    try:
        # Will raise error if latency is not an integer.
        return int(latency)
    except:
        return None


def fetch_syn_latency(d):
    """Fetch latency measured in the synthesis phase."""
    syn_report_dir = os.path.join(d, "proj", "solution1", "syn", "report")
    if not os.path.isdir(syn_report_dir):
        return None

    syn_report = get_single_file_with_ext(syn_report_dir, "xml", ["kernel"], ["PE"])
    if not syn_report:
        return None

    syn_report = os.path.join(syn_report_dir, syn_report)
    if not os.path.isfile(syn_report):
        return None

    # Parse the XML report and find every resource usage (tags given by RESOURCE_FIELDS)
    root = ET.parse(syn_report).getroot()
    latency = root.findtext(
        "PerformanceEstimates/SummaryOfOverallLatency/Average-caseLatency"
    )
    try:
        return int(latency)
    except:
        return None


def fetch_run_status(d):
    """Gather the resulting status of each stage."""

    def parse_synth_log(fp):
        if not os.path.isfile(fp):
            return "NO_LOG"
        else:
            with open(fp, "r") as f:
                has_error = any(
                    ("Synthesizability check failed." in line) for line in f.readlines()
                )
                if has_error:
                    return "CANNOT_SYNTH"
        return "SUCCESS"

    def parse_cosim_log(fp):
        if not os.path.isfile(fp):
            return "NO_LOG"
        else:
            with open(fp, "r") as f:
                has_error = any(
                    ("co-simulation finished: FAIL" in line) for line in f.readlines()
                )
                if has_error:
                    return "COSIM_FAILED"
        return "SUCCESS"

    return RunStatus(
        parse_synth_log(get_vitis_log(d, "phism", "stdout")),
        parse_cosim_log(get_vitis_log(d, "tbgen", "stdout")),
        parse_cosim_log(get_vitis_log(d, "cosim", "stdout")),
    )


def process_directory(d):
    """Process the result data within the given directory. Return a dictionary of all available data entries."""
    example_name = os.path.basename(d)
    return Record(
        example_name,
        fetch_run_status(d),
        fetch_latency(d),
        fetch_syn_latency(d),
        fetch_resource_usage(d),
        fetch_resource_usage(d, avail=True),
    )


def process_pb_flow_result_dir(d: str, options: PbFlowOptions):
    """Process the result directory from pb-flow runs."""
    records = []
    assert os.path.isdir(d)

    # Each example should have their original .c/.h files. We will look for that.
    pattern = "{}/**/*.h".format(d)
    for src_header_file in glob.glob(pattern, recursive=True):
        basename = os.path.basename(src_header_file)[:-2]  # skip '.h'
        if basename in options.examples:
            records.append(
                process_directory(os.path.abspath(os.path.dirname(src_header_file)))
            )

    return records


def filter_success(df):
    """Filter success rows."""
    return df[
        (df["phism_synth"] == "SUCCESS")
        & (
            ((df["tbgen_cosim"] == "SUCCESS") & (df["phism_cosim"] == "SUCCESS"))
            | (df["syn_latency"])
        )
    ]


# ----------------------- Data processing ---------------------------


def expand_resource_field(field):
    """Will turn things like "res_avail" to a list ['DSP_avail', 'FF_avail', ...]"""
    if "res_" not in field:
        return [field]
    avail = field.split("_")[-1]
    return ["{}_{}".format(res, avail) for res in RESOURCE_FIELDS]


def expand_field(field):
    """Turn a nested namedtuple into a flattened one."""
    if "res_" in field:
        return expand_resource_field(field)
    if "run_status" in field:
        return RUN_STATUS_FIELDS
    return [field]


def is_list_record(x):
    return isinstance(x, (Resource, RunStatus))


def flatten_record(record):
    """Flatten a Record object into a list."""
    return list(
        itertools.chain(*[list(x) if is_list_record(x) else [x] for x in record])
    )


def to_pandas(records):
    """From processed records to pandas DataFrame."""
    cols = list(itertools.chain(*[expand_field(field) for field in RECORD_FIELDS]))
    data = list([flatten_record(r) for r in records])
    data.sort(key=lambda x: x[0])

    # NOTE: dtype=object here prevents pandas converting integer to float.
    return pd.DataFrame(data=data, columns=cols, dtype=object)


# ----------------------- Cosim utilities ---------------------------


@dataclass
class ApMemoryInterface:
    name: str
    ports: List[str]

    def get_name_without_partition(self) -> str:
        return self.name.split("_")[0]

    def get_num_ports(self) -> int:
        return len(set([port[-1] for port in self.ports]))

    def is_read_only(self, port_id: int) -> bool:
        return f"we{port_id}" not in self.ports

    def is_write_only(self, port_id: int) -> bool:
        return f"q{port_id}" not in self.ports

    def is_read_write(self, port_id: int) -> bool:
        return f"q{port_id}" in self.ports and f"d{port_id}" in self.ports


def get_module_parameters(file: str, module_name: str) -> List[str]:
    """Read the module definition into parameter lists."""
    with open(file, "r") as f:
        lines = f.readlines()

    lines = [line.strip() for line in lines]
    start_line = next(i for i, l in enumerate(lines) if f"module {module_name}" in l)
    end_line = next(i for i, l in enumerate(lines) if ");" in l)

    params = (" ".join(line for line in lines[start_line + 1 : end_line])).split(",")
    return [param.strip() for param in params if param.strip()]


def get_autotb_parameters(file: str) -> List[str]:
    """Read interface from autotb files."""
    assert os.path.isfile(file)
    assert file.endswith(".autotb.v")

    with open(file, "r") as f:
        lines = f.readlines()
    lines = [line.strip() for line in lines]

    start_line = next(
        i for i, l in enumerate(lines) if f"`AUTOTB_DUT `AUTOTB_DUT_INST(" in l
    )
    assert start_line >= 0 and start_line < len(lines)

    end_line = next(i for i, l in enumerate(lines) if ");" in l and i > start_line)
    assert end_line >= 0 and end_line < len(lines)

    # Deal with things like -
    # .ap_clk(ap_clk),
    # .ap_rst(ap_rst),

    conns = (" ".join(line for line in lines[start_line + 1 : end_line + 1])).split(",")
    conns = [conn.strip() for conn in conns]

    params = []
    for conn in conns:
        if conn.endswith(");"):
            conn = conn[:-2]
        assert conn[0] == "." and "(" in conn and conn[-1] == ")"
        param = conn.split("(")[0][1:]
        assert param == conn.split("(")[1][:-1]
        params.append(param)

    return params


def get_memory_interfaces(params: List[str]):
    """Parse memory interfaces from the module params."""
    interfaces = OrderedDict()
    for param in params:
        prefix = "_".join(param.split("_")[:-1])
        if prefix not in interfaces:
            interfaces[prefix] = []
        if param.startswith("ap") or "_" not in param:
            continue
        interfaces[prefix].append(param.split("_")[-1])

    return [
        ApMemoryInterface(name, ports)
        for name, ports in interfaces.items()
        if "address0" in ports
    ]


@dataclass
class CosimFixStrategy:
    phism_directives: List[str]
    tbgen_directives: List[str]
    phism_mem_interfaces: List[ApMemoryInterface]
    tbgen_mem_interfaces: List[ApMemoryInterface]

    def empty(self):
        return not self.phism_directives and not self.tbgen_directives


def is_read_write_conflict(
    src_mem: ApMemoryInterface, dst_mem: ApMemoryInterface, port_id: int
) -> bool:
    return (src_mem.is_read_only(port_id) and dst_mem.is_write_only(port_id)) or (
        dst_mem.is_read_only(port_id) and src_mem.is_write_only(port_id)
    )


def is_cosim_interface_matched(
    src_mems: List[ApMemoryInterface], dst_mems: List[ApMemoryInterface]
) -> bool:
    if len(src_mems) != len(dst_mems):
        return False

    for src, dst in zip(src_mems, dst_mems):
        if src.get_num_ports() != dst.get_num_ports():
            return False
        if set(src.ports) != set(dst.ports):
            return False

    return True


def get_cosim_fix_strategy(
    kernel_name: str,
    src_mems: List[ApMemoryInterface],
    dst_mems: List[ApMemoryInterface],
    before_partition: bool = True,
) -> CosimFixStrategy:
    if len(src_mems) != len(dst_mems):
        raise RuntimeError("The number of ap_memory interfaces should be the same.")
    if [mem.name for mem in src_mems] != [mem.name for mem in dst_mems]:
        raise RuntimeError("The name of the interfaces should be the same.")

    # Determine whether we can fix this.
    strategy = CosimFixStrategy(
        phism_directives=[],
        tbgen_directives=[],
        phism_mem_interfaces=src_mems,
        tbgen_mem_interfaces=dst_mems,
    )

    # Iterate every memory interface to see if there is any chance for fixing them.
    for src_mem, dst_mem in zip(src_mems, dst_mems):
        dst_mem_name = (
            dst_mem.name
            if not before_partition
            else dst_mem.get_name_without_partition()
        )
        # If any memory interface from the source uses single port, while the target uses dual ports,
        # we will modify the TCL for Phism.
        if src_mem.get_num_ports() == 1 and dst_mem.get_num_ports() == 2:
            strategy.tbgen_directives.append(
                f"set_directive_interface -mode ap_memory -storage_type ram_1p {kernel_name} {dst_mem_name}"
            )
        elif src_mem.get_num_ports() == 2 and dst_mem.get_num_ports() == 1:
            strategy.tbgen_directives.append(
                f"set_directive_interface -mode ap_memory -storage_type ram_2p {kernel_name} {dst_mem_name}"
            )
        elif src_mem.get_num_ports() == dst_mem.get_num_ports():
            num_ports = src_mem.get_num_ports()
            if num_ports == 2:
                # Make sure the dst_mem is 1 write n read.
                # TODO: is this condition enough for detection?
                if src_mem.is_read_only(1) and dst_mem.is_read_write(1):
                    strategy.tbgen_directives.append(
                        f"set_directive_interface -mode ap_memory -storage_type ram_1wnr {kernel_name} {dst_mem_name}"
                    )
                elif (
                    src_mem.is_read_write(0)
                    and src_mem.is_read_write(1)  # Phism is T2P
                    and (
                        dst_mem.is_read_only(0) or dst_mem.is_read_only(1)
                    )  # tbgen is not
                ):
                    strategy.tbgen_directives.append(
                        f"set_directive_interface -mode ap_memory -storage_type ram_t2p {kernel_name} {dst_mem_name}"
                    )
                elif is_read_write_conflict(
                    src_mem, dst_mem, 0
                ) and is_read_write_conflict(src_mem, dst_mem, 1):
                    strategy.tbgen_directives.append(
                        f"set_directive_interface -mode ap_memory -storage_type ram_1wnr {kernel_name} {dst_mem_name}"
                    )

    strategy.tbgen_directives = list(set(strategy.tbgen_directives))
    strategy.phism_directives = list(set(strategy.phism_directives))

    return strategy


def fix_cosim_kernels(dir: str) -> CosimFixStrategy:
    """Fix issues with co-simulation.
    Returns directives for (source, destination).
    """

    dir = os.path.abspath(dir)  # canonicalize path
    kernel_name = f"kernel_{os.path.basename(dir)}"

    src_proj_dir = os.path.join(dir, "proj", "solution1")
    assert os.path.isdir(src_proj_dir)

    dst_proj_dir = os.path.join(dir, "tb.backup", "solution1")
    assert os.path.isdir(dst_proj_dir)

    src_kernel = os.path.join(src_proj_dir, "syn", "verilog", f"{kernel_name}.v")
    assert os.path.isfile(src_kernel)

    dst_kernel = os.path.join(dst_proj_dir, "syn", "verilog", f"{kernel_name}.v")
    assert os.path.isfile(dst_kernel)

    src_params = get_module_parameters(src_kernel, kernel_name)
    dst_params = get_module_parameters(dst_kernel, kernel_name)

    return get_cosim_fix_strategy(
        kernel_name,
        get_memory_interfaces(src_params),
        get_memory_interfaces(dst_params),
    )


def insert_directives(directives: List[str], file: str, insertion_point: str):
    """Insert directives within the target file before the insertion point."""
    with open(file, "r") as f:
        lines = f.readlines()
    assert lines

    lines = [l.strip() for l in lines]

    pos = next(i for i, l in enumerate(lines) if insertion_point in l)
    assert pos >= 0 and pos < len(lines)

    lines = lines[:pos] + directives + lines[pos:]
    with open(file, "w") as f:
        f.write("\n".join(lines))


def is_cosim_setup(file: str):
    with open(file, "r") as f:
        lines = f.readlines()

    return any(("cosim_design" in line and "setup" in line) for line in lines)


def toggle_cosim_setup(file: str):
    """Toggle the -setup option for cosim_design."""
    with open(file, "r") as f:
        lines = f.readlines()
    assert lines

    lines = [l.strip() for l in lines]
    pos = next(i for i, l in enumerate(lines) if "cosim_design" in l)
    assert pos >= 0 and pos < len(lines)

    if "-setup" in lines[pos]:
        lines[pos] = lines[pos].replace("-setup", "")
    else:
        lines[pos] += " -setup"

    with open(file, "w") as f:
        f.write("\n".join(lines))


# ----------------------- Benchmark runners ---------------------------


def discover_examples(d: str, examples: Optional[List[str]] = None) -> List[str]:
    """Find examples in the given directory."""
    if not examples:
        examples = POLYBENCH_EXAMPLES

    return sorted(
        [
            root
            for root, _, _ in os.walk(d)
            if os.path.basename(root).lower() in examples
        ]
    )


def get_phism_env():
    """Get the Phism run-time environment."""
    root_dir = get_project_root()

    phism_env = os.environ.copy()
    phism_env["PATH"] = "{}:{}:{}".format(
        os.path.join(root_dir, "llvm", "build", "bin"),
        os.path.join(root_dir, "build", "bin"),
        phism_env["PATH"],
    )
    phism_env["LD_LIBRARY_PATH"] = "{}:{}:{}:{}".format(
        os.path.join(root_dir, "llvm", "build", "lib"),
        os.path.join(
            root_dir,
            "llvm",
            "build",
            "tools",
            "mlir",
            "tools",
            "polymer",
            "pluto",
            "lib",
        ),
        os.path.join(root_dir, "build", "lib"),
        phism_env["LD_LIBRARY_PATH"],
    )

    return phism_env


def get_top_func(src_file):
    """Get top function name."""
    return "kernel_{}".format(os.path.basename(os.path.dirname(src_file))).replace(
        "-", "_"
    )


def get_top_func_param_names(src_file, pb_dir, llvm_dir=None):
    """From the given C file, we try to extract the top function's parameter list.
    This will be useful for Vitis LLVM rewrite."""

    def is_func_decl(item, name):
        return item["kind"] == "FunctionDecl" and item["name"] == name

    top_func = get_top_func(src_file)
    clang_path = "clang"
    if llvm_dir:
        clang_path = os.path.join(llvm_dir, "build", "bin", "clang")

    # Get the corresponding AST in JSON.
    proc = subprocess.Popen(
        [
            clang_path,
            src_file,
            "-Xclang",
            "-ast-dump=json",
            "-fsyntax-only",
            "-I{}".format(os.path.join(pb_dir, "utilities")),
        ],
        stdout=subprocess.PIPE,
        stderr=subprocess.PIPE,
    )
    data = json.loads(proc.stdout.read())

    # First find the top function declaration entry.
    top_func_decls = list(
        filter(functools.partial(is_func_decl, name=top_func), data["inner"])
    )
    assert len(top_func_decls) == 1, "Should be a single declaration for top."
    top_func_decl = top_func_decls[0]

    # Then get all ParmVarDecl.
    parm_var_decls = filter(
        lambda x: x["kind"] == "ParmVarDecl", top_func_decl["inner"]
    )
    return [decl["name"] for decl in parm_var_decls]


PHISM_VITIS_TCL = """
open_project -reset proj
add_files {dummy_src}
set_top {top_func}

open_solution -reset solution1
set_part "zynq"
create_clock -period "100MHz"
config_compile -pipeline_loops 1
{config}

set ::LLVM_CUSTOM_CMD {{$LLVM_CUSTOM_OPT -no-warn {src_file} -o $LLVM_CUSTOM_OUTPUT}}

csynth_design
export_design -flow syn -rtl verilog -format ip_catalog
exit
"""

TBGEN_VITIS_TCL = """
open_project -reset tb
add_files {{{src_dir}/{src_base}.c}} -cflags "-I {src_dir} -I {work_dir}/utilities -D {pb_dataset}_DATASET" -csimflags "-I {src_dir} -I {work_dir}/utilities -D{pb_dataset}_DATASET"
add_files -tb {{{src_dir}/{src_base}.c {work_dir}/utilities/polybench.c}} -cflags "-I {src_dir} -I {work_dir}/utilities -D{pb_dataset}_DATASET" -csimflags "-I {src_dir} -I {work_dir}/utilities -D{pb_dataset}_DATASET"
set_top {top_func}

open_solution -reset solution1
set_part "zynq"
create_clock -period "100MHz"
{config}

csim_design
csynth_design
cosim_design

exit
"""

COSIM_VITIS_TCL = """
open_project tb

open_solution solution1

cosim_design

exit
"""


class PbFlow:
    """Holds all the pb-flow functions.
    TODO: inherits this from PhismFlow.
    """

    def __init__(self, work_dir: str, options: PbFlowOptions):
        """Constructor. `work_dir` is the top of the polybench directory."""
        self.env = get_phism_env()
        self.root_dir = get_project_root()
        self.work_dir = work_dir
        self.cur_file = None
        self.c_source = None
        self.options = options

        self.status = 0
        self.errmsg = "No Error"

        # Logger
        self.logger = logging.getLogger("pb-flow")
        self.logger.setLevel(logging.DEBUG)

    def run(self, src_file):
        """Run the whole pb-flow on the src_file (*.c)."""
        self.cur_file = src_file
        self.c_source = src_file  # Will be useful in some later stages

        base_dir = os.path.dirname(src_file)

        # Setup logging
        log_file = os.path.join(base_dir, f"pb-flow.log")
        if os.path.isfile(log_file):
            os.remove(log_file)

        formatter = logging.Formatter(
            "[%(asctime)s][%(name)s][%(levelname)s] %(message)s"
        )
        fh = logging.FileHandler(log_file)
        fh.setFormatter(formatter)
        fh.setLevel(logging.DEBUG)
        self.logger.addHandler(fh)

        # The whole flow
        try:
            (
                self.generate_tile_sizes()
                .compile_c()
                .preprocess()
                .split_statements()
                .extract_top_func()
                .polymer_opt()
                .constant_args()
                .loop_transforms()
                .array_partition()
                .scop_stmt_inline()
                .lower_llvm()
                .vitis_opt()
                .write_tb_tcl_by_llvm()
                .run_vitis_on_phism()
                .run_tbgen_csim()
                .backup_csim_results()
                .copy_design_from_phism_to_tb()
                .run_cosim()
            )
        except Exception as e:
            self.status = 1
            self.errmsg = e

    def run_command(
        self, cmd: str = "", cmd_list: Optional[List[str]] = None, **kwargs
    ):
        """Single entry for running a command."""
        kwargs.update({"cwd": os.path.dirname(self.cur_file)})

        if cmd_list:
            cmd_ = " \\\n\t".join(cmd_list)
            self.logger.debug(f"{cmd_}")
            if self.options.dry_run:
                print(" ".join(cmd_list))
                return
            proc = subprocess.run(cmd_list, **kwargs)
        else:
            self.logger.debug(f"{cmd}")
            if self.options.dry_run:
                print(cmd)
                return
            proc = subprocess.run(cmd, **kwargs)

        cmd_str = cmd if cmd else " ".join(cmd_list)
        if proc.returncode != 0:
            raise RuntimeError(f"{cmd_str} failed.")

        return proc

    def get_program_abspath(self, program: str) -> str:
        """Get the absolute path of a program."""
        return str(
            subprocess.check_output(["which", program], env=self.env), "utf-8"
        ).strip()

    def generate_tile_sizes(self):
        """Generate the tile.sizes file that Pluto will read."""
        base_dir = os.path.dirname(self.cur_file)
        tile_file = os.path.join(base_dir, "tile.sizes")

        if not self.options.tile_sizes:
            if os.path.isfile(tile_file):
                os.remove(tile_file)
            return self

        with open(tile_file, "w") as f:
            for tile in self.options.tile_sizes:
                f.write(f"{tile}\n")

        return self

    def compile_c(self):
        """Compile C code to MLIR using mlir-clang."""
        src_file, self.cur_file = self.cur_file, self.cur_file.replace(".c", ".mlir")

        self.run_command(cmd=f'sed -i "s/static//g" {src_file}', shell=True)
        self.run_command(
            cmd_list=[
                self.get_program_abspath("mlir-clang"),
                src_file,
                "-memref-fullrank",
                "-D",
                f"{self.options.dataset}_DATASET",
                "-I={}".format(
                    os.path.join(
                        self.root_dir,
                        "llvm",
                        "build",
                        "lib",
                        "clang",
                        "13.0.0",
                        "include",
                    )
                ),
                "-I={}".format(os.path.join(self.work_dir, "utilities")),
            ],
            stdout=open(self.cur_file, "w"),
            env=self.env,
        )
        return self

    def preprocess(self):
        """Do some preprocessing before extracting the top function."""
        src_file, self.cur_file = self.cur_file, self.cur_file.replace(
            ".mlir", ".pre.mlir"
        )
        self.run_command(
            cmd_list=[
                self.get_program_abspath("mlir-opt"),
                src_file,
                "-sccp",
                "-canonicalize",
            ],
            stdout=open(self.cur_file, "w"),
            env=self.env,
        )
        return self

    def split_statements(self):
        """Use Polymer to split statements."""
        if self.options.split == "NO_SPLIT":
            return self

        src_file, self.cur_file = self.cur_file, self.cur_file.replace(
            ".mlir", f".{self.options.split.lower()}.mlir"
        )
        log_file = self.cur_file.replace(".mlir", ".log")

        self.run_command(
            cmd_list=[
                self.get_program_abspath("polymer-opt"),
                src_file,
                "-reg2mem",
                (
                    "-annotate-splittable"
                    if self.options.split == "SPLIT"
                    else "-annotate-heuristic"
                ),
                "-scop-stmt-split",
                "-canonicalize",
            ],
            stderr=open(log_file, "w"),
            stdout=open(self.cur_file, "w"),
            env=self.env,
        )

        return self

    def extract_top_func(self):
        """Extract the top function and all the stuff it calls."""
        src_file, self.cur_file = self.cur_file, self.cur_file.replace(
            ".mlir", ".kern.mlir"
        )
        log_file = self.cur_file.replace(".mlir", ".log")
        args = [
            self.get_program_abspath("phism-opt"),
            src_file,
            f'-extract-top-func="name={get_top_func(src_file)}"',
            "-improve-pipelining" if self.options.improve_pipelining else "",
        ]
        self.run_command(
            cmd=" ".join(args),
            shell=True,
            stderr=open(log_file, "w"),
            stdout=open(self.cur_file, "w"),
            env=self.env,
        )
        return self

    def polymer_opt(self):
        """Run polymer optimization."""
        if not self.options.polymer:
            return self

        src_file, self.cur_file = self.cur_file, self.cur_file.replace(
            ".mlir", ".plmr.mlir"
        )
        log_file = self.cur_file.replace(".mlir", ".log")

        passes = []
        if self.options.split == "NO_SPLIT":  # The split stmt has applied -reg2mem
            passes += [
                "-reg2mem",
            ]
        passes += [
            "-extract-scop-stmt",
            "-pluto-opt",
            "-debug",
        ]

        self.run_command(
            cmd_list=(
                [
                    self.get_program_abspath("polymer-opt"),
                    src_file,
                ]
                + passes
            ),
            stderr=open(log_file, "w"),
            stdout=open(self.cur_file, "w"),
            env=self.env,
        )

        return self

    def scop_stmt_inline(self):
        """Inline scop.stmt."""
        if self.options.loop_transforms:
            self.logger.debug(
                "Skipped scop.stmt inline since there're completed already in loop transforms."
            )
            return self

        src_file, self.cur_file = self.cur_file, self.cur_file.replace(
            ".mlir", ".si.mlir"
        )
        log_file = self.cur_file.replace(".mlir", ".log")

        args = [
            self.get_program_abspath("phism-opt"),
            src_file,
            "-scop-stmt-inline",
            "-debug-only=loop-transforms",
        ]

        self.run_command(
            cmd=" ".join(args),
            shell=True,
            stderr=open(log_file, "w"),
            stdout=open(self.cur_file, "w"),
            env=self.env,
        )

        return self

    def loop_transforms(self):
        """Run Phism loop transforms."""
        if not self.options.loop_transforms:
            return self

        src_file, self.cur_file = self.cur_file, self.cur_file.replace(
            ".mlir", ".lt.mlir"
        )
        log_file = self.cur_file.replace(".mlir", ".log")

        args = [
            self.get_program_abspath("phism-opt"),
            src_file,
            f'-loop-transforms="max-span={self.options.max_span}"',
            "-loop-redis-and-merge",
            "-debug-only=loop-transforms",
        ]

        self.run_command(
            cmd=" ".join(args),
            shell=True,
            stderr=open(log_file, "w"),
            stdout=open(self.cur_file, "w"),
            env=self.env,
        )

        return self

    def array_partition(self):
        """Run Phism array partition transforms."""
        if not self.options.array_partition:
            return self

        src_file, self.cur_file = self.cur_file, self.cur_file.replace(
            ".mlir", ".ap.mlir"
        )
        log_file = self.cur_file.replace(".mlir", ".log")

        array_partition_file = os.path.join(
            os.path.dirname(self.cur_file), "array_partition.txt"
        )
        if os.path.isfile(array_partition_file):
            os.remove(array_partition_file)

        args = [
            self.get_program_abspath("phism-opt"),
            src_file,
            '-simple-array-partition="dumpFile flatten"',
            "-debug-only=array-partition",
        ]

        self.run_command(
            cmd=" ".join(args),
            shell=True,
            stderr=open(log_file, "w"),
            stdout=open(self.cur_file, "w"),
            env=self.env,
        )

        return self

    def constant_args(self):
        """Run Phism constant args."""
        if not self.options.constant_args:
            return self

        src_file, self.cur_file = self.cur_file, self.cur_file.replace(
            ".mlir", ".ca.mlir"
        )
        log_file = self.cur_file.replace(".mlir", ".log")

        args = [
            self.get_program_abspath("phism-opt"),
            src_file,
            "-replace-constant-arguments",
            "-canonicalize",
        ]

        self.run_command(
            cmd=" ".join(args),
            shell=True,
            stderr=open(log_file, "w"),
            stdout=open(self.cur_file, "w"),
            env=self.env,
        )

        return self

    def lower_llvm(self):
        """Lower from MLIR to LLVM."""
        src_file, self.cur_file = self.cur_file, self.cur_file.replace(".mlir", ".llvm")

        args = [
            self.get_program_abspath("mlir-opt"),
            src_file,
            "-lower-affine",
            "-convert-scf-to-std",
            "-canonicalize",
            '-convert-std-to-llvm="use-bare-ptr-memref-call-conv=1"',
            f"| {self.get_program_abspath('mlir-translate')} -mlir-to-llvmir",
        ]

        self.run_command(
            cmd=" ".join(args),
            shell=True,
            stdout=open(self.cur_file, "w"),
            env=self.env,
        )

        return self

    def vitis_opt(self):
        """Optimize LLVM IR for Vitis."""
        src_file, self.cur_file = self.cur_file, self.cur_file.replace(
            ".llvm", ".vitis.llvm"
        )
        log_file = self.cur_file.replace(".llvm", ".log")

        xln_names = get_top_func_param_names(
            self.c_source, self.work_dir, llvm_dir=os.path.join(self.root_dir, "llvm")
        )

        # Whether array partition has been successful.
        xln_ap_enabled = os.path.isfile(
            os.path.join(os.path.dirname(self.cur_file), "array_partition.txt")
        )

        args = [
            os.path.join(self.root_dir, "llvm", "build", "bin", "opt"),
            src_file,
            "-S",
            "-enable-new-pm=0",
            '-load "{}"'.format(
                os.path.join(self.root_dir, "build", "lib", "VhlsLLVMRewriter.so")
            ),
            "-strip-debug",
            "-mem2arr",
            "-instcombine",
            "-xlnmath",
            "-xlnname",
            "-xlnanno",
            '-xlntop="{}"'.format(get_top_func(src_file)),
            '-xlnnames="{}"'.format(",".join(xln_names)),
            "-xlnunroll" if self.options.loop_transforms else "",
            "-xlnram2p",
            "-xlnarraypartition" if self.options.array_partition else "",
            "-xln-ap-flattened",
            "-xln-ap-enabled" if xln_ap_enabled else "",
            "-strip-attr",
            "-debug",
        ]

        self.run_command(
            cmd=" ".join(args),
            shell=True,
            stdout=open(self.cur_file, "w"),
            stderr=open(log_file, "w"),
            env=self.env,
        )

        return self

    def write_tb_tcl_by_llvm(self):
        """Generate the tbgen TCL file from LLVM passes."""
        src_file = self.cur_file
        base_dir = os.path.dirname(src_file)
        top_func = get_top_func(src_file)

        # Whether array partition has been successful.
        xln_ap_enabled = os.path.isfile(os.path.join(base_dir, "array_partition.txt"))

        tbgen_vitis_tcl = os.path.join(base_dir, "tbgen.tcl")

        tb_tcl_log = "write_tb_tcl_by_llvm.log"

        # Write the TCL for TBGEN.
        args = [
            os.path.join(self.root_dir, "llvm", "build", "bin", "opt"),
            src_file,
            "-S",
            "-enable-new-pm=0",
            '-load "{}"'.format(
                os.path.join(self.root_dir, "build", "lib", "VhlsLLVMRewriter.so")
            ),
            f'-xlntop="{top_func}"',
            "-xlntbgen",
            "-xln-ap-flattened",
            "-xln-ap-enabled" if xln_ap_enabled else "",
            "-xlntbdummynames="+base_dir+"/dummy.cpp",
            f'-xlntbtclnames="{tbgen_vitis_tcl}"',
        ]

        self.run_command(
            cmd=" ".join(args),
            shell=True,
            stdout=open(tb_tcl_log, "w"),
            env=self.env,
        )

        return self

    def run_vitis_on_phism(self):
        """Just run vitis_hls on the LLVM generated from Phism."""
        if self.options.skip_vitis:
            self.logger.warn("Vitis won't run since --skip-vitis has been set.")
            return self

        src_file = self.cur_file
        base_dir = os.path.dirname(src_file)
        top_func = get_top_func(src_file)

        phism_vitis_tcl = os.path.join(base_dir, "phism.tcl")
        run_config = "config_bind -effort high"
        if self.options.debug:
            run_config = ""

        # Generate dummy C code as the interface for the top function.
        dummy_src = src_file.replace(".llvm", ".dummy.c")
        with open(dummy_src, "w") as f:
            f.write("void {}() {{}}".format(top_func))

        # Write the TCL for Phism.
        with open(phism_vitis_tcl, "w") as f:
            phism_run_config = [str(run_config)]
            f.write(
                PHISM_VITIS_TCL.format(
                    src_file=src_file,
                    dummy_src=dummy_src,
                    top_func=top_func,
                    config="\n".join(phism_run_config),
                )
            )

        log_file = os.path.join(base_dir, "phism.vitis_hls.stdout.log")

        # Clean up old results
        shutil.rmtree(os.path.join(base_dir, "proj"), ignore_errors=True)
        if os.path.isfile(log_file):
            os.remove(log_file)

        if self.options.dry_run:
            return self

        self.run_command(
            cmd_list=["vitis_hls", phism_vitis_tcl],
            stdout=open(log_file, "w"),
            stderr=open(os.path.join(base_dir, "phism.vitis_hls.stderr.log"), "w"),
            env=self.env,
        )

        return self

    def run_tbgen_csim(self, force_skip=False):
        """Run the tbgen.tcl file. Assuming the Tcl file has been written."""
        if not self.options.cosim:
            self.logger.warn("Cosim won't run due to the input setting.")
            return self

        src_file = self.cur_file
        base_dir = os.path.dirname(src_file)

        tbgen_vitis_tcl = os.path.join(base_dir, "tbgen.tcl")
        assert os.path.isfile(tbgen_vitis_tcl), f"{tbgen_vitis_tcl} should exist."

        if self.options.skip_csim or force_skip:
            self.logger.warn("CSim is set to be skipped.")
            if not is_cosim_setup(tbgen_vitis_tcl):
                self.logger.debug("Toggled -setup to cosim_design.")
                toggle_cosim_setup(tbgen_vitis_tcl)

        if self.options.dry_run:
            return self

        tb_dir = os.path.join(base_dir, "tb")
        if os.path.isdir(tb_dir):
            shutil.rmtree(tb_dir)
            self.logger.debug(f"Removed old {tb_dir}")
        log_file = os.path.join(base_dir, "tbgen.vitis_hls.stdout.log")
        if os.path.isfile(log_file):
            os.remove(log_file)

        self.run_command(
            cmd_list=["vitis_hls", tbgen_vitis_tcl],
            stdout=open(log_file, "w"),
            stderr=open(os.path.join(base_dir, "tbgen.vitis_hls.stderr.log"), "w"),
            env=self.env,
        )

        return self

    def backup_csim_results(self):
        """Create a backup for the csim results."""
        if not self.options.cosim:
            return self
        # TODO: make this --dry-run compatible
        base_dir = os.path.dirname(self.cur_file)
        tbgen_dir = os.path.join(base_dir, "tb")
        assert os.path.isdir(
            tbgen_dir
        ), f"tbgen_dir={tbgen_dir} isn't there, please don't skip csim in this case."

        csim_dir = os.path.join(base_dir, "tb.csim")
        if os.path.isdir(csim_dir):
            self.logger.debug(f"csim_dir={csim_dir} exists, deleting it ...")
            shutil.rmtree(csim_dir)

        # Backup the tbgen (csim) results.
        shutil.copytree(tbgen_dir, csim_dir)

        return self

    def copy_design_from_phism_to_tb(self, try_fix=True):
        """Move design files from Phism output to the testbench directory."""
        if not self.options.cosim:
            return self
        # TODO: make this --dry-run compatible
        src_file = self.cur_file
        base_dir = os.path.dirname(src_file)
        top_func = get_top_func(src_file)

        # Check results
        phism_syn_verilog_dir = os.path.join(
            base_dir, "proj", "solution1", "impl", "ip", "hdl", "verilog"
        )
        assert os.path.isdir(
            phism_syn_verilog_dir
        ), f"{phism_syn_verilog_dir} doens't exist."

        phism_syn_ip_dir = os.path.join(
            base_dir, "proj", "solution1", "impl", "ip", "hdl", "ip"
        )
        assert os.path.isdir(
            phism_syn_ip_dir
        ), f"{phism_syn_ip_dir} doens't exist."

        tbgen_syn_verilog_dir = os.path.join(
            base_dir, "tb", "solution1", "syn", "verilog"
        )
        assert os.path.isdir(
            tbgen_syn_verilog_dir
        ), f"{tbgen_syn_verilog_dir} doens't exist."

        tbgen_sim_verilog_dir = os.path.join(
            base_dir, "tb", "solution1", "sim", "verilog"
        )
        assert os.path.isdir(
            tbgen_sim_verilog_dir
        ), f"{tbgen_sim_verilog_dir} doens't exist."

        # Copy and paste the design files.
        design_files = glob.glob(os.path.join(phism_syn_verilog_dir, "*.*"))
        assert design_files, "There should exist design files."
        for f in design_files:
            shutil.copy(f, tbgen_syn_verilog_dir)
        design_files = glob.glob(os.path.join(phism_syn_ip_dir, "*.*"))
        assert design_files, "There should exist design files."
        for f in design_files:
            # TODO: insert timescale. to write in a proper way?
            os.system("sed -i '1i `timescale 1ns/1ps' "+f+";")
            shutil.copy(f, tbgen_syn_verilog_dir)

        self.logger.debug(f"Design files found: \n" + "\n".join(design_files))

        # Fix the inconsistency between the testbench and the design top.
        phism_top = os.path.join(tbgen_syn_verilog_dir, f"{top_func}.v")
        assert os.path.isfile(phism_top), f"The top module {phism_top} should exist."
        autotb = os.path.join(tbgen_sim_verilog_dir, f"{top_func}.autotb.v")
        assert os.path.isfile(autotb), f"The autotb file {autotb} should exist."

        phism_params = get_module_parameters(phism_top, top_func)
        self.logger.debug(
            f"Parameters parsed from {phism_top}:\n" + "\n".join(phism_params)
        )
        autotb_params = get_autotb_parameters(autotb)
        self.logger.debug(
            f"Parameters parsed from {autotb}:\n" + "\n".join(autotb_params)
        )

        phism_mems = get_memory_interfaces(phism_params)
        self.logger.debug(
            f"Parsed memory interfaces from {phism_top}:\n"
            + "\n".join([str(m) for m in phism_mems])
        )
        autotb_mems = get_memory_interfaces(autotb_params)
        self.logger.debug(
            f"Parsed memory interfaces from {autotb}:\n"
            + "\n".join([str(m) for m in autotb_mems])
        )

        if not is_cosim_interface_matched(phism_mems, autotb_mems):
            self.logger.debug(
                f"Cosim interface is not matched between {phism_top} and {autotb}. Trying to fix."
            )

            assert try_fix, "Won't fix the mismatched interfaces."

            strategy = get_cosim_fix_strategy(top_func, phism_mems, autotb_mems)
            self.logger.debug(
                "\n\t".join(
                    [
                        "Cosim fix strategy:",
                        f"Phism directives: {strategy.phism_directives}",
                        f"Tbgen directives: {strategy.tbgen_directives}",
                    ]
                )
            )

            if strategy.tbgen_directives:
                # Update the tbgen file by the specified directives.
                insert_directives(
                    strategy.tbgen_directives,
                    os.path.join(base_dir, "tbgen.tcl"),
                    "csim_design",
                )
                self.logger.debug("Re-run csim on the updated tbgen.tcl file.")
                self = (
                    self.run_tbgen_csim(force_skip=True)
                    .backup_csim_results()
                    .copy_design_from_phism_to_tb(try_fix=False)
                )

        # Overwrite the project file list to include files from Phism
        prjFile = open(os.path.join(tbgen_syn_verilog_dir, "top_func.prj"))
        prjFile.write("vhdl ieee_proposed \"ieee_FP_pkg/fixed_float_types_c.vhd\"\n")
        prjFile.write("vhdl ieee_proposed \"ieee_FP_pkg/fixed_pkg_c.vhd\"\n")
        prjFile.write("vhdl ieee_proposed \"ieee_FP_pkg/float_pkg_c.vhd\"\n")
        prjFile.write("vhdl ieee_proposed \"ieee_FP_pkg/aesl_fp_wrapper.vhd\"\n")
        design_files = glob.glob(os.path.join(tbgen_syn_verilog_dir, "*.v")) + \
                       glob.glob(os.path.join(tbgen_syn_verilog_dir, "*.sv")) + \
                       glob.glob(os.path.join(tbgen_syn_verilog_dir, "ip", "xil_defaultlib", "*.v"))
        for f in design_files:
            if "glbl.v" in f:
                prjFile.write("sv work \"glbl.v\"")
            else:
                prjFile.write("sv xil_defaultlib \"" +f+ "\"\n")
        prjFile.close()
        return self

    def run_cosim(self):
        """Run cosim.tcl"""
        if not self.options.cosim:
            self.logger.debug("cosim is skipped since --cosim has not been set.")
            return self

        src_file = self.cur_file
        base_dir = os.path.dirname(src_file)

        cosim_vitis_tcl = os.path.join(base_dir, "cosim.tcl")
        with open(cosim_vitis_tcl, "w") as f:
            f.write(COSIM_VITIS_TCL)

        log_file = os.path.join(base_dir, "cosim.vitis_hls.stdout.log")

        self.run_command(
            cmd_list=["vitis_hls", cosim_vitis_tcl],
            stdout=open(log_file, "w"),
            stderr=open(os.path.join(base_dir, "cosim.vitis_hls.stderr.log"), "w"),
            env=self.env,
        )

        return self

<<<<<<< HEAD
=======

>>>>>>> b6751323
def pb_flow_process(d: str, work_dir: str, options: PbFlowOptions):
    """Process a single example."""
    # Make sure the example directory and the work directory are both absolute paths.
    # TODO: make it clear what is d.
    d = os.path.abspath(d)
    work_dir = os.path.abspath(work_dir)

    flow = PbFlow(work_dir, options)
    src_file = os.path.join(d, os.path.basename(d) + ".c")

    start = timer()
    flow.run(src_file)
    end = timer()

    if not options.dry_run:
        print(
            '>>> Finished {:15s} elapsed: {:.6f} secs   Status: {}  Error: "{}"'.format(
                os.path.basename(d), (end - start), flow.status, flow.errmsg
            )
        )


def pb_flow_dump_report(options: PbFlowOptions):
    """Dump report to the work_dir."""
    df = to_pandas(process_pb_flow_result_dir(options.work_dir, options))
    print("\n")
    print(df)
    print("\n")

    df.to_csv(os.path.join(options.work_dir, f"pb-flow.report.{get_timestamp()}.csv"))


def pb_flow_runner(options: PbFlowOptions):
    """Run pb-flow with the provided arguments."""
    assert os.path.isdir(options.pb_dir)

    if not options.examples:
        options.examples = POLYBENCH_EXAMPLES

    # Copy all the files from the source pb_dir to a target temporary directory.
    if not options.work_dir:
        options.work_dir = os.path.join(
            get_project_root(), "tmp", "phism", "pb-flow.{}".format(get_timestamp())
        )
    if not os.path.exists(options.work_dir):
        shutil.copytree(options.pb_dir, options.work_dir)

    print(
        ">>> Starting {} jobs (work_dir={}) ...".format(options.job, options.work_dir)
    )

    start = timer()
    with Pool(options.job) as p:
        # TODO: don't pass work_dir as an argument. Reuse it.
        p.map(
            functools.partial(
                pb_flow_process, work_dir=options.work_dir, options=options
            ),
            discover_examples(options.work_dir, examples=options.examples),
        )
    end = timer()
    print("Elapsed time: {:.6f} sec".format(end - start))

    # Will only dump report if Vitis has been run.
    if not options.skip_vitis:
        print(">>> Dumping report ... ")
        pb_flow_dump_report(options)<|MERGE_RESOLUTION|>--- conflicted
+++ resolved
@@ -1495,10 +1495,7 @@
 
         return self
 
-<<<<<<< HEAD
-=======
-
->>>>>>> b6751323
+
 def pb_flow_process(d: str, work_dir: str, options: PbFlowOptions):
     """Process a single example."""
     # Make sure the example directory and the work directory are both absolute paths.
